/*
 * Copyright 2015-2016 IBM Corporation
 *
 * Licensed under the Apache License, Version 2.0 (the "License");
 * you may not use this file except in compliance with the License.
 * You may obtain a copy of the License at
 *
 * http://www.apache.org/licenses/LICENSE-2.0
 *
 * Unless required by applicable law or agreed to in writing, software
 * distributed under the License is distributed on an "AS IS" BASIS,
 * WITHOUT WARRANTIES OR CONDITIONS OF ANY KIND, either express or implied.
 * See the License for the specific language governing permissions and
 * limitations under the License.
 */

package whisk.core.container

import java.time.Clock
import java.time.Instant
import java.util.concurrent.atomic.AtomicInteger

import spray.json.JsObject
import spray.json.JsString
import whisk.common.HttpUtils
import whisk.common.LoggingMarkers._
import whisk.common.TransactionId
import whisk.core.entity.ActionLimits

/**
 * Reifies a whisk container - one that respects the whisk container API.
 */
class WhiskContainer(
    originalId: TransactionId,
    pool: ContainerPool,
    key: String,
    containerName: String,
    image: String,
    network: String,
    pull: Boolean,
    env: Map[String, String],
    limits: ActionLimits,
    args: Array[String] = Array())
    extends Container(originalId, pool, key, Some(containerName), image, network, pull, limits, env, args) {

    var boundParams = JsObject() // Mutable to support pre-alloc containers
    var lastLogSize = 0L
    val initTimeoutMilli = 60000

    /*
     * Start time, End time, response from container consisting of status code and payload
     */
    type RunResult = (Instant, Instant, Option[(Int, String)])

    /**
     * This predicate works for registry and non-registry use.
     * When a registry is not used (local deploy), the image is typically "whisk/foo"
     * With a registry in place, it becomes "hostname:port/whisk/foo"
     *  In either case, the scheme only has one slash which is preceded by non-numeric characters.
     */
    def isBlackbox = !image.contains("whisk/")

    /**
     * Merges previously bound parameters with arguments form payload.
     */
    def mergeParams(payload: JsObject, recurse: Boolean = true)(implicit transid: TransactionId): JsObject = {
        //debug(this, s"merging ${boundParams.compactPrint} with ${payload.compactPrint}")
        JsObject(boundParams.fields ++ payload.fields)
    }

    /**
     * Send initialization payload to container.
     */
    def init(args: JsObject)(implicit transid: TransactionId): RunResult = {
        val start = ContainerCounter.now()
        // this shouldn't be needed but leave it for now
        if (isBlackbox) Thread.sleep(3000)
<<<<<<< HEAD
        marker(this, INVOKER_CONTAINER_INIT, s"sending initialization to ${this.details}")
        val result = sendPayload("/init", JsObject("value" -> args), initTimeoutMilli)   // This will retry.
=======
        info(this, s"sending initialization to ${this.details}", INVOKER_CONTAINER_INIT)
        val result = sendPayload("/init", JsObject("value" -> args), initTimeoutMilli) // This will retry.
>>>>>>> 3bae224e
        val end = ContainerCounter.now()
        info(this, s"initialization result: ${result}")
        (start, end, result)
    }

    /**
     * Sends a run command to action container to run once.
     *
     * @param state the value of the status to compare the actual state against
     * @return triple of start time, end time, response for user action.
     */
    def run(args: JsObject, meta: JsObject, authKey: String, timeout: Int, actionName: String, activationId: String)(implicit transid: TransactionId): RunResult = {
        val start = ContainerCounter.now()
<<<<<<< HEAD
        marker("Invoker", INVOKER_SEND_ARGS,  s"sending arguments to $actionName $details")
        val response = sendPayload("/run", JsObject(meta.fields + ("value" -> args) + ("authKey" -> JsString(authKey))), timeout)
        marker("Invoker", INVOKER_ACTIVATION_END, s"finished running activation id: $activationId")
=======
        info("Invoker", s"sending arguments to $actionName $details", INVOKER_SEND_ARGS)
        val response = sendPayload("/run", JsObject(meta.fields + ("value" -> args) + ("authKey" -> JsString(authKey))), timeout)
        info("Invoker", s"finished running activation id: $activationId", INVOKER_ACTIVATION_END)
>>>>>>> 3bae224e
        (start, ContainerCounter.now(), response)
    }

    /**
     * An alternative entry point for direct testing of action container.
     */
    def run(payload: String, activationId: String): RunResult = {
        val params = JsObject("payload" -> JsString(payload))
        val meta = JsObject("activationId" -> JsString(activationId))
        run(params, meta, "no_auth_key", 30000, "no_action", "no_activation_id")(TransactionId.testing)
    }

    /**
     * Tear down the container and retrieve the logs.
     */
    def teardown()(implicit transid: TransactionId): String = {
        getContainerLogs(Some(containerName)).getOrElse("none")
    }

    /**
     * Gets the current size of the mounted file associated with this whisk container.
     */
    def getLogSize(mounted: Boolean) = pool.getLogSize(this, mounted)

    /**
     * Gets docker logs
     */
    def getDockerLogContent(start: Long, end: Long, mounted: Boolean)(implicit transid: TransactionId): Array[Byte] = {
        this.synchronized {
            containerId map { id => pool.getDockerLogContent(id, start, end, mounted) } getOrElse Array()
        }
    }

    /**
     * Posts a message to the container.
     *
     * @param msg the message to post
     * @return response from container if any as array of byte
     */
    private def sendPayload(endpoint: String, msg: JsObject, timeout: Int = 30000): Option[(Int, String)] = {
        containerIP map { host =>
            val http = new HttpUtils(host)
            val (code, bytes) = http.dopost(endpoint, msg, Map(), timeout)
            Some(code, new String(bytes, "UTF-8"))
        } getOrElse None
    }

}

/**
 * Singleton to thread-safely count containers.
 */
protected[container] object ContainerCounter {
    private val cnt = new AtomicInteger(0)
    private def next(): Int = {
        cnt.incrementAndGet()
    }
    private def cut(): Int = {
        cnt.get()
    }

    def now() = Instant.now(Clock.systemUTC())

    def containerName(containerPrefix: String, containerSuffix: String): String = {
        s"wsk${containerPrefix}_${ContainerCounter.next()}_${containerSuffix}_${now()}".replaceAll("[^a-zA-Z0-9_]", "")
    }
}<|MERGE_RESOLUTION|>--- conflicted
+++ resolved
@@ -75,13 +75,8 @@
         val start = ContainerCounter.now()
         // this shouldn't be needed but leave it for now
         if (isBlackbox) Thread.sleep(3000)
-<<<<<<< HEAD
-        marker(this, INVOKER_CONTAINER_INIT, s"sending initialization to ${this.details}")
-        val result = sendPayload("/init", JsObject("value" -> args), initTimeoutMilli)   // This will retry.
-=======
         info(this, s"sending initialization to ${this.details}", INVOKER_CONTAINER_INIT)
         val result = sendPayload("/init", JsObject("value" -> args), initTimeoutMilli) // This will retry.
->>>>>>> 3bae224e
         val end = ContainerCounter.now()
         info(this, s"initialization result: ${result}")
         (start, end, result)
@@ -95,15 +90,9 @@
      */
     def run(args: JsObject, meta: JsObject, authKey: String, timeout: Int, actionName: String, activationId: String)(implicit transid: TransactionId): RunResult = {
         val start = ContainerCounter.now()
-<<<<<<< HEAD
-        marker("Invoker", INVOKER_SEND_ARGS,  s"sending arguments to $actionName $details")
-        val response = sendPayload("/run", JsObject(meta.fields + ("value" -> args) + ("authKey" -> JsString(authKey))), timeout)
-        marker("Invoker", INVOKER_ACTIVATION_END, s"finished running activation id: $activationId")
-=======
         info("Invoker", s"sending arguments to $actionName $details", INVOKER_SEND_ARGS)
         val response = sendPayload("/run", JsObject(meta.fields + ("value" -> args) + ("authKey" -> JsString(authKey))), timeout)
         info("Invoker", s"finished running activation id: $activationId", INVOKER_ACTIVATION_END)
->>>>>>> 3bae224e
         (start, ContainerCounter.now(), response)
     }
 
